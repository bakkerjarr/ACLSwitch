# Copyright 2015 Jarrod N. Bakker
#
# Licensed under the Apache License, Version 2.0 (the "License");
# you may not use this file except in compliance with the License.
# You may obtain a copy of the License at
#
#     http://www.apache.org/licenses/LICENSE-2.0
#
# Unless required by applicable law or agreed to in writing, software
# distributed under the License is distributed on an "AS IS" BASIS,
# WITHOUT WARRANTIES OR CONDITIONS OF ANY KIND, either express or
# implied.
# See the License for the specific language governing permissions and
# limitations under the License.
#########################################################################
# Author: Jarrod N. Bakker
#
# ACLSwitch was originally developed as part of an ENGR489 project at
# Victoria University of Wellington during 2015.
#
# This file contains the implementation of ACLSwitch since ENGR489 in
# 2015.
#
# The original license for simple_switch_13.py can be found below.
#
#########################################################################
# Copyright (C) 2011 Nippon Telegraph and Telephone Corporation.
#
# Licensed under the Apache License, Version 2.0 (the "License");
# you may not use this file except in compliance with the License.
# You may obtain a copy of the License at
#
#    http://www.apache.org/licenses/LICENSE-2.0
#
# Unless required by applicable law or agreed to in writing, software
# distributed under the License is distributed on an "AS IS" BASIS,
# WITHOUT WARRANTIES OR CONDITIONS OF ANY KIND, either express or
# implied.
# See the License for the specific language governing permissions and
# limitations under the License.
#########################################################################

# Modules
# Ryu and OpenFlow protocol
from ryu.app.ofctl import api
from ryu.base import app_manager
from ryu.controller import ofp_event
from ryu.controller.handler import CONFIG_DISPATCHER, MAIN_DISPATCHER
from ryu.controller.handler import set_ev_cls
from ryu.ofproto import ofproto_v1_3
from ryu.ofproto import ofproto_v1_3_parser as ofp13_parser
# Packets
from ryu.lib.packet import ethernet
from ryu.lib.packet import arp
from ryu.lib.packet import ipv4
from ryu.lib.packet import ipv6
from ryu.lib.packet import packet
from ryu.lib.packet import tcp
from netaddr import IPAddress  # TODO Use ryu packet instead of netaddr
# REST interface
from ryu.app.wsgi import WSGIApplication
import acl_switch_rest
# Other
from collections import namedtuple
from ryu.lib import hub
import datetime as dt
import json
import rule_syntax
import sys
import os

# Global field needed for REST linkage
acl_switch_instance_name = "acl_switch_app"


class ACLSwitch(app_manager.RyuApp):
    # Constants
    ACL_ENTRY = namedtuple("ACL_ENTRY",
                           "ip_src ip_dst tp_proto port_src "
<<<<<<< HEAD
                           "port_dst policy time_start time_duration")
    CONFIG_FILENAME = "/home/ubuntu/ACLSwitch/Ryu_Application/config" \
                      ".json"
=======
                           "port_dst policy dst_list time_start time_duration")
    CONFIG_FILENAME = "/home/ubuntu/ACLSwitch/Ryu_Application/config.json"
>>>>>>> e917269d

    OFP_VERSIONS = [ofproto_v1_3.OFP_VERSION]
    OFP_MAX_PRIORITY = ofproto_v1_3.OFP_DEFAULT_PRIORITY * 2 - 1
    # Default priority is defined to be in the middle (0x8000 in 1.3)
    # Note that for a priority p, 0 <= p <= MAX (i.e. 65535)
    POLICY_DEFAULT = "default"

    TABLE_ID_BLACKLIST = 0
    TABLE_ID_WHITELIST = 1
    TABLE_ID_L2 = 2

    TIME_PAUSE = 1  # In seconds

    _CONTEXTS = {"wsgi": WSGIApplication}

    def __init__(self, *args, **kwargs):
        super(ACLSwitch, self).__init__(*args, **kwargs)
        self.mac_to_port = {}

        # Initialise instance variables
        self._access_control_list = {}  # rule_id:ACL_ENTRY
        self._acl_id_count = 0
        self._connected_switches = {}  # dpip:[policy]
        self._policy_to_rules = {}  # policy:[rules]
        self._rule_time_queue = []
        self._gthread_rule_dist = None

        # Create the default polciy
        self.policy_create(self.POLICY_DEFAULT)

        # Import config from file
        try:
            self._import_from_file(self.CONFIG_FILENAME)
            print("[!] Config loaded.")
        except:
            print("[-] ERROR: could not read from file \'"
                  + str(self.CONFIG_FILENAME) + "\'")
            print("[!] No config loaded.")

        # Create an object for the REST interface
        wsgi = kwargs['wsgi']
        wsgi.register(acl_switch_rest.ACLSwitchREST,
                      {acl_switch_instance_name: self})

    """
    Read in ACL rules from file filename. Note that the values passed
    through will have 'u' in front of them. This denotes that the string
    is Unicode encoded, as such it will affect the intended value.

    @param filename - the input file
    """

    def _import_from_file(self, filename):
        buf_in = open(filename)
        print("[?] Reading from file \'" + str(filename) + "\'")
        for line in buf_in:
            if line[0] == "#" or not line.strip():
                continue  # Skip file comments and empty lines
            try:
                config = json.loads(line)
            except:
                print("[-] Line: " + line + "is not valid JSON.")
                continue
            if "rule" in config:
                rule = config["rule"]
                self.acl_rule_add(rule["ip_src"], rule["ip_dst"],
                                  rule["tp_proto"], rule["port_src"],
                                  rule["port_dst"], rule["policy"],
                                  dst_list=self.TABLE_ID_BLACKLIST)
            elif "list" in config:
                print("Found a whitelist rule")
                rule = config["list"]
                if (rule["rule_list"] == "whitelist"):
                    print("Adding a whitelist rule")
                    self.acl_rule_add(rule["ip_src"], rule["ip_dst"],
                                    rule["tp_proto"], rule["port_src"],
                                    rule["port_dst"], rule["policy"],
                                    dst_list = self.TABLE_ID_WHITELIST)
                else:
                    self.acl_rule_add(rule["ip_src"], rule["ip_dst"],
                                  rule["tp_proto"], rule["port_src"],
                                  rule["port_dst"], rule["policy"],
                                  dst_list=self.TABLE_ID_BLACKLIST)
            elif "policy" in config:
                self.policy_create(config["policy"])
            elif "rule_time" in config:
                print("found a rule time")
                rule = config["rule_time"]
                self.acl_rule_add(rule["ip_src"], rule["ip_dst"],
                                  rule["tp_proto"], rule["port_src"],
                                  rule["port_dst"], rule["policy"],
                                  self.TABLE_ID_BLACKLIST,
                                  rule["time_start"],
                                  rule["time_duration"])
            else:
                print("[-] Line: " + line + "is not recognised JSON.")
        buf_in.close()

        # Methods used for fetching information on the current state of
        # ACLSwitch.

    """
    Compile and return information on ACLSwitch. The information is
    comprised of the number of policies, the number of ACL rules, the
    number of switches and the current time of the machine that this
    application is running on. This should only be taken as an
    approximation of the current time therefore the time should only
    be accurate within minutes.

    @return - a dictionary containing information on the ACLSwitch.
    """

    def get_info(self):
        num_policies = str(len(self._policy_to_rules))
        num_rules = str(len(self._access_control_list))
        num_switches = str(len(self._connected_switches))
        controller_time = dt.datetime.now().strftime("%H:%M")
        return {"num_policies": num_policies, "num_rules": num_rules,
                "num_switches": num_switches,
                "controller_time": controller_time}

    """
    Return a list of the currently available policies.

    @return - a list of the currently available policies.
    """

    def get_policy_list(self):
        return self._policy_to_rules.keys()

    """
    Return the ACL as a formatted dict.

    @return - a formatted dict representing the ACL.
    """

    def get_acl(self):
        acl_formatted = {}
        for rule_id in self._access_control_list:
            rule = self._access_control_list[rule_id]
            # Order the list as it's created by using rule_id
            acl_formatted[int(rule_id)] = {"rule_id": rule_id,
                                           "ip_src": rule.ip_src,
                                           "ip_dst": rule.ip_dst,
                                           "tp_proto": rule.tp_proto,
                                           "port_src": rule.port_src,
                                           "port_dst": rule.port_dst,
                                           "policy": rule.policy,
                                           "dst_list": rule.dst_list,
                                           "time_start": rule.time_start,
<<<<<<< HEAD
                                           "time_duration":
                                               rule.time_duration}
=======
                                           "time_duration": rule.time_duration}
            print("returning formatted rule" + str(acl_formatted))
>>>>>>> e917269d
        return acl_formatted

    """
    Return a dict of the currently connected switches and their
    associated policies.

    @return - a dict of the currently connected switches and the
              policies associated with them.
    """

    def get_switches(self):
        return self._connected_switches

    """
    Return a list of the time constrained rules mapped to their
    scheduled times. I.e. [["HH:MM","<rule id>","<rule_id>",...],...]

    @return - a list representing the time constrained rules mapped to
              their times.
    """

    def get_time_queue(self):
        queue_formatted = []
        for time_period in self._rule_time_queue:
            time_formatted = []
            time = self._access_control_list[time_period[0]].time_start
            time_formatted.append(time)
            time_formatted.extend(time_period)
            queue_formatted.append(time_formatted)
        return queue_formatted

    # Methods handling the management of switch policies

    """
    Create a policy which can then be assigned to a switch.

    @param new_policy - name of the policy to create.
    @return - result of the operation along with a message.
    """

    def policy_create(self, new_policy):
        if new_policy in self._policy_to_rules:
            return (False, "Policy " + new_policy + " already exists.")
        self._policy_to_rules[new_policy] = []
        print("[+] New policy added: " + new_policy)
        return (True, "Policy " + new_policy + " created.")

    """
    Delete a policy. This can only be done once there are no rules
    associated with the policy.

    @param policy - name of the policy to delete.
    @return - result of the operation along with a message.
    """

    def policy_delete(self, policy):
        if policy == self.POLICY_DEFAULT:
            return (False, "Policy \'default\' cannot be deleted.")
        if policy not in self._policy_to_rules:
            return (False, "Policy " + policy + " does not exist.")
        if self._policy_to_rules[policy]:
            return (False, "Cannot delete policy " + policy +
                    ", rules are still assoicated with it.")
        for switch in self._connected_switches:
            if policy in self._connected_switches[switch]:
                return (False, "Cannot delete policy " + policy +
                        ", switches still have it assigned.")
        del self._policy_to_rules[policy]
        print("[+] Policy deleted: " + policy)
        return (True, "Policy " + policy + " deleted.")

    """
    Assign a policy to a switch then give it the appropriate rules.

    @param switch_id - the datapath_id of a switch, switch_id is used
                       for consistency with the API.
    @param policy - the new policy to assign to a switch.
    @return - result of the operation along with a message.
    """

    def policy_switch_assign(self, switch_id, new_policy):
        if new_policy not in self._policy_to_rules:
            return (False, "Policy " + new_policy + " does not exist.")
        if switch_id not in self._connected_switches:
            return (
            False, "Switch " + str(switch_id) + " does not exist.")
        if new_policy in self._connected_switches[switch_id]:
            return (
            False, "Switch " + str(switch_id) + " already has policy "
            + str(new_policy) + ".")
        self._connected_switches[switch_id].append(new_policy)
        datapath = api.get_datapath(self, switch_id)
        self._distribute_rules_policy_set(datapath, new_policy)
        print("[+] Switch " + str(
            switch_id) + " assigned policy: " + new_policy)
        return (True, "Switch " + str(switch_id) + " given policy "
                + new_policy + ".")

    """
    Remove a policy assignment from a switch then remove the respective
    rules from the switch. Assumes that once the policy has been removed
    the respective rules will be successfully removed from the switches.

    @param switch_id - the datapath_id of a switch, switch_id is used
                       for consistency with the API.
    @param old_policy - the policy to remove from a switch.
    @return - result of the operation along with a message.
    """

    def policy_switch_remove(self, switch_id, old_policy):
        if old_policy not in self._policy_to_rules:
            return (False, "policy " + old_policy + " does not exist.")
        if switch_id not in self._connected_switches:
            return (False, "Switch " + str(switch_id) + " does not "
                                                        "exist.")
        if old_policy not in self._connected_switches[switch_id]:
            return (False,
                    "Switch " + str(switch_id) + " does not have "
                                                 "policy " + str(
                        old_policy) + ".")
        self._connected_switches[switch_id].remove(old_policy)
        datapath = api.get_datapath(self, switch_id)
        for rule_id in self._policy_to_rules[old_policy]:
            rule = self._access_control_list[rule_id]
            match = self._create_match(rule)
            self._delete_flow(datapath, self.OFP_MAX_PRIORITY, match, rule.dst_list)
        print("[+] Switch " + str(
            switch_id) + " removed policy: " + old_policy)
        return (True, "Switch " + str(switch_id) + " had policy " +
                old_policy + " removed.")

    # Methods handling the use of the ACL

    """
    Return the IP version being used given the source and destination
    addresses.

    @param ip_src - the source IP address to check.
    @param ip_dst - the destination IP address to check.
    @return - the IP version being used.
    """

    def _return_ip_version(self, ip_src, ip_dst):
        if "*" not in ip_src:
            return IPAddress(ip_src).version
        else:
            return IPAddress(ip_dst).version


    """
    Create a reversed OFPMatch instance based on the contents of an ACL_ENTRY.
    This is for the whitelist -- we need to create a corresponding reversed flow.
    @param rule - the entry to create an OFPMatch instance from
    @return - the OFPMatch instance
    """
    def _create_reversed_match(self, rule):
        print("Creating a reversed match")
        match = ofp13_parser.OFPMatch()
        ip_version = self._return_ip_version(rule.ip_src, rule.ip_dst)
        if ip_version == 4:
            # Match IPv4
            match.append_field(ofproto_v1_3.OXM_OF_ETH_TYPE,
                               ethernet.ether.ETH_TYPE_IP)
            if rule.ip_dst != "*":
                match.append_field(ofproto_v1_3.OXM_OF_IPV4_DST,
                                   int(IPAddress(rule.ip_src)))
            if rule.ip_src != "*":
                match.append_field(ofproto_v1_3.OXM_OF_IPV4_SRC,
                                   int(IPAddress(rule.ip_dst)))
        else:
            # Match IPv6
            match.append_field(ofproto_v1_3.OXM_OF_ETH_TYPE,
                               ethernet.ether.ETH_TYPE_IPV6)
            if rule.ip_dst != "*":
                match.append_field(ofproto_v1_3.OXM_OF_IPV6_DST,
                                   IPAddress(rule.ip_src).words)
            if rule.ip_src != "*":
                match.append_field(ofproto_v1_3.OXM_OF_IPV6_SRC,
                                   IPAddress(rule.ip_dst).words)

        # Match transport layer (layer 4)
        if rule.tp_proto != "*":
            if rule.tp_proto == "tcp":
                # Match TCP
                match.append_field(ofproto_v1_3.OXM_OF_IP_PROTO,
                                   ipv4.inet.IPPROTO_TCP)  # covers IPv6
                if rule.port_dst != "*":
                    match.append_field(ofproto_v1_3.OXM_OF_TCP_DST,
                                       int(rule.port_src))
                if rule.port_src != "*":
                    match.append_field(ofproto_v1_3.OXM_OF_TCP_SRC,
                                       int(rule.port_dst))
            elif rule.tp_proto == "udp":
                # Match UDP
                match.append_field(ofproto_v1_3.OXM_OF_IP_PROTO,
                                   ipv4.inet.IPPROTO_UDP)  # covers IPv6
                if rule.port_dst != "*":
                    match.append_field(ofproto_v1_3.OXM_OF_UDP_DST,
                                       int(rule.port_src))
                if rule.port_src != "*":
                    match.append_field(ofproto_v1_3.OXM_OF_UDP_SRC,
                                       int(rule.port_dst))
        print ("match is: " + str(match))
        return match

    """
    Create an OFPMatch instance based on the contents of an ACL_ENTRY.

    @param rule - the entry to create an OFPMatch instance from
    @return - the OFPMatch instance
    """

    def _create_match(self, rule):
        match = ofp13_parser.OFPMatch()
        ip_version = self._return_ip_version(rule.ip_src, rule.ip_dst)
        # Match IP layer (layer 3)
        if ip_version == 4:
            # Match IPv4
            match.append_field(ofproto_v1_3.OXM_OF_ETH_TYPE,
                               ethernet.ether.ETH_TYPE_IP)
            if rule.ip_src != "*":
                match.append_field(ofproto_v1_3.OXM_OF_IPV4_SRC,
                                   int(IPAddress(rule.ip_src)))
            if rule.ip_dst != "*":
                match.append_field(ofproto_v1_3.OXM_OF_IPV4_DST,
                                   int(IPAddress(rule.ip_dst)))
        else:
            # Match IPv6
            match.append_field(ofproto_v1_3.OXM_OF_ETH_TYPE,
                               ethernet.ether.ETH_TYPE_IPV6)
            if rule.ip_src != "*":
                match.append_field(ofproto_v1_3.OXM_OF_IPV6_SRC,
                                   IPAddress(rule.ip_src).words)
            if rule.ip_dst != "*":
                match.append_field(ofproto_v1_3.OXM_OF_IPV6_DST,
                                   IPAddress(rule.ip_dst).words)

        # Match transport layer (layer 4)
        if rule.tp_proto != "*":
            if rule.tp_proto == "tcp":
                # Match TCP
                match.append_field(ofproto_v1_3.OXM_OF_IP_PROTO,
                                   ipv4.inet.IPPROTO_TCP)  # covers IPv6
                if rule.port_src != "*":
                    match.append_field(ofproto_v1_3.OXM_OF_TCP_SRC,
                                       int(rule.port_src))
                if rule.port_dst != "*":
                    match.append_field(ofproto_v1_3.OXM_OF_TCP_DST,
                                       int(rule.port_dst))
            elif rule.tp_proto == "udp":
                # Match UDP
                match.append_field(ofproto_v1_3.OXM_OF_IP_PROTO,
                                   ipv4.inet.IPPROTO_UDP)  # covers IPv6
                if rule.port_src != "*":
                    match.append_field(ofproto_v1_3.OXM_OF_UDP_SRC,
                                       int(rule.port_src))
                if rule.port_dst != "*":
                    match.append_field(ofproto_v1_3.OXM_OF_UDP_DST,
                                       int(rule.port_dst))
        print ("match is: " + str(match))
        return match

    """
    Returns a string representation of an IP address.

    @param ip_addr - the IP address to turn into a string.
    @return - the string representation of an IP address.
    """

    def _ip_to_string(self, ip_addr):
        if ip_addr == "*":
            return ip_addr
        return str(IPAddress(ip_addr))

    """
    Compare the 5-tuple entries of two ACL rules. That is compare the
    IP addresses, transport-layer protocol and port numbers.

    @param rule_1 - a rule to be compared.
    @param rule_2 - a rule to be compared.
    @return - True is equal, False otherwise.
    """

    def _compare_acl_rules(self, rule_1, rule_2):
        return ((self._ip_to_string(rule_1.ip_src) == self._ip_to_string(
            rule_2.ip_src)) and
                (self._ip_to_string(rule_1.ip_dst) == self._ip_to_string(
                    rule_2.ip_dst)) and
                (rule_1.tp_proto == rule_2.tp_proto) and
                (rule_1.port_src == rule_2.port_src) and
                (rule_1.port_dst == rule_2.port_dst))

    """
    Perform a syntax check off ACL rule.

    @param ip_src - the source IP address to match.
    @param ip_dst - the destination IP address to match.
    @param tp_proto - the Transport Layer (layer 4) protocol to match.
    @param port_src - the Transport Layer source port to match.
    @param port_dst - the Transport Layer destination port to match.
    @return - a tuple indicating if the operation was a success and a
              message to be returned to the client.
    """

    def _acl_rule_syntax_check(self, ip_src, ip_dst, tp_proto,
                               port_src, port_dst):
        errors = rule_syntax.check_rule(ip_src, ip_dst, tp_proto,
                                        port_src, port_dst)
        error_msg = "Provided rule has invalid syntax:"
        if len(errors) != 0:
            for e in errors:
                error_msg = error_msg + "\n\t" + e
            return (False, error_msg)
        return (True, "Rule syntax is valid.")

    """
    Add a rule to the ACL by creating an entry then appending it to the
    list.

    @param ip_src - the source IP address to match.
    @param ip_dst - the destination IP address to match.
    @param tp_proto - the Transport Layer (layer 4) protocol to match.
    @param port_src - the Transport Layer source port to match.
    @param port_dst - the Transport Layer destination port to match.
    @param policy - the policy the rule should be associated with.
    @param time_start - when the rule should start being enforced.
    @param time_duration - how long the rule should be enforced for.
<<<<<<< HEAD
    @return - a tuple indicating if the operation was a success,
    a message.
=======
    @param list - whether this rule is for the blacklist or whitelist
    @return - a tuple indicating if the operation was a success, a message
>>>>>>> e917269d
              to be returned to the client and the new created rule. This
              is useful in the case where a single rule has been created
              and needs to be distributed among switches.
    """

    def acl_rule_add(self, ip_src, ip_dst, tp_proto, port_src, port_dst,
                     policy, dst_list=TABLE_ID_BLACKLIST, time_start="N/A", time_duration="N/A"):
        syntax_results = self._acl_rule_syntax_check(ip_src, ip_dst,
                                                     tp_proto, port_src,
                                                     port_dst)
        print ("Adding rule with parameters: " + str(dst_list))
        if not syntax_results[0]:
            print("[-] " + syntax_results[1])
            return (False, syntax_results[1], None)

        if policy not in self._policy_to_rules:
            print("[-] Policy \'" + policy + "\' was not recognised.")
            return (
            False, "Policy \'" + policy + "\' was not recognised.", None)

        rule_id = str(self._acl_id_count)
        new_rule = self.ACL_ENTRY(ip_src=ip_src, ip_dst=ip_dst,
                                  tp_proto=tp_proto, port_src=port_src,
                                  port_dst=port_dst, policy=policy,
                                  dst_list=dst_list,
                                  time_start=time_start,
                                  time_duration=time_duration)
        for rule in self._access_control_list.values():
            if self._compare_acl_rules(new_rule, rule):
                return (False, "New rule was not created, it already "
                               "exists.", None)
        self._acl_id_count += 1  # need to update to keep ids unique
        self._access_control_list[rule_id] = new_rule
        self._policy_to_rules[policy].append(rule_id)
        if time_start != "N/A":
            self._add_to_queue(rule_id)  # schedule the rule in the queue
        else:
            self._distribute_single_rule(new_rule)
        print("[+] Rule " + str(new_rule) + " created with id: "
              + str(rule_id))
        return (True, "Rule was created with id: " + str(rule_id) + ".")

    """
    Remove a rule from the ACL then remove the associated flow table
    entries from the appropriate switches.

    @param rule_id - id of the rule to be removed.
    @return - a tuple indicating if the operation was a success and a
              message to be returned to the client.
    """

    def acl_rule_delete(self, rule_id):
        if rule_id not in self._access_control_list:
            return (False, "Invalid rule id given: " + rule_id + ".")
        # The user passed through a valid rule_id so we can proceed
        rule = self._access_control_list[rule_id]
        del self._access_control_list[rule_id]
        self._policy_to_rules[rule.policy].remove(rule_id)
        # The rule had time enforcement, it must be removed from the
        # queue.
        if rule.time_start != "N/A":
            self._remove_from_queue(rule_id)

        # Send off delete flow messages to switches that hold the rule
        for switch in self._connected_switches:
            if rule.policy not in self._connected_switches[switch]:
                continue
            match = self._create_match(rule)
            datapath = api.get_datapath(self, switch)
            self._delete_flow(datapath, self.OFP_MAX_PRIORITY, match, rule.dst_list)
        print("[+] Rule " + str(rule) + " with id: " + str(rule_id)
              + " removed.")
        return (True, "Rule with id \'" + rule_id + "\' was deleted.")

    # Methods handling the adding and removal of rules to and from
    # the queue.

    """
    Insert the ID of a time constrained rule into an ordered queue.
    When adding the rule it is necessary to check current time of day
    and the times of other rules within the queue.

    @param new_rule_id - ID of the rule which needs to be scheduled.
    """

    def _add_to_queue(self, new_rule_id):
        if len(self._rule_time_queue) < 1:
            # Queue is empty so just insert the rule and leave
            self._rule_time_queue.append([new_rule_id])
            # Start a green thread to distribute time-based rules
            self._gthread_rule_dist = hub.spawn(
                self._distribute_rules_time)
            return

        queue_head_id = self._rule_time_queue[0][0]
        queue_head_rule = self._access_control_list[queue_head_id]
        queue_head_time = dt.datetime.strptime(
            queue_head_rule.time_start,
            "%H:%M")
        new_rule = self._access_control_list[new_rule_id]
        new_rule_time = dt.datetime.strptime(new_rule.time_start,
                                             "%H:%M")

        # Get the current time and normalise it
        cur_time = dt.datetime.strptime(
            dt.datetime.now().strftime("%H:%M"),
            "%H:%M")

        # Check if the queue head needs to be pre-empted
        if ((cur_time < queue_head_time and cur_time < new_rule_time <
            queue_head_time) or (queue_head_time < cur_time <
            new_rule_time) or (new_rule_time < queue_head_time < cur_time
            and new_rule_time < cur_time)):
            self._rule_time_queue.insert(0, [new_rule_id])
            hub.kill(self._gthread_rule_dist)
            self._gthread_rule_dist = hub.spawn(
                self._distribute_rules_time)
            return

        # Now insert in order
        len_queue = len(self._rule_time_queue)
        new_rule_time_store = new_rule_time
        for i in range(len_queue):
            # Reset any changes made by timedelta
            new_rule_time = new_rule_time_store

            rule_i = self._access_control_list[
                self._rule_time_queue[i][0]]
            rule_i_time = dt.datetime.strptime(rule_i.time_start,
                                               "%H:%M")

            if new_rule_time == rule_i_time:
                self._rule_time_queue[i].append(new_rule_id)
                break

            if i == (len_queue - 1):
                # Reached the end of the queue
                self._rule_time_queue.append([new_rule_id])
                break

            if new_rule_time < cur_time and rule_i_time > new_rule_time:
                # The new rule has a 'smaller' time value than the
                # current time but its time for scheduling has already
                # passed. This means that the rule should be scheduled
                # for tomorrow. To correct the comparisons we'll add a
                # day onto the datetime value.
                new_rule_time = new_rule_time + dt.timedelta(1)

            if i == 0 and new_rule_time < rule_i_time:
                self._rule_time_queue.insert(0, [new_rule_id])
                break

            rule_i1 = self._access_control_list[
                self._rule_time_queue[i + 1][0]]
            rule_i1_time = dt.datetime.strptime(rule_i1.time_start,
                                                "%H:%M")

            if rule_i1_time < rule_i_time:
                # rule_i1_time may be smaller than rule_i_time but it
                # may be scheduled for tomorrow.
                rule_i1_time = rule_i1_time + dt.timedelta(1)

            if rule_i_time < new_rule_time < rule_i1_time:
                self._rule_time_queue.insert(i + 1, [new_rule_id])
                break

    """
    Remove a rule_id from the queue of time scheduled ACL rules. If
    rule_id is at the head of the queue and it is the only rule that
    will be scheduled at its time, then the green thread managing the
    distribution of rules will need to be reset.

    @param new_rule_id - ID of the rule which needs to be scheduled.
    """

    def _remove_from_queue(self, rule_id):
        queue_head = True
        for time_period in self._rule_time_queue:
            for item in time_period:
                if item == rule_id:
                    time_period.remove(rule_id)
                    # Was this the only rule being scheduled
                    # at rule_id's time?
                    if len(time_period) < 1:
                        self._rule_time_queue.remove(time_period)
                        if queue_head:
                            hub.kill(self._gthread_rule_dist)
                            self._gthread_rule_dist = hub.spawn(
                                self._distribute_rules_time)
                    return
            queue_head = False

    # Methods handling ACL rule distribution

    """
    Proactively distribute a newly added rule to all connected switches.
    It is necessary to check the a switch is not given a rule for which
    it is not allowed to have. This is done by comparing policies.

    Called when a rule has been created.

    @param rule - the ACL rule to distributed among the switches.
    """

    def _distribute_single_rule(self, rule):

        for switch in self._connected_switches:
            switch_policies = self._connected_switches[switch]
            if rule.policy not in switch_policies:
                continue
            datapath = api.get_datapath(self, switch)
            priority = self.OFP_MAX_PRIORITY
            actions = []
            match = self._create_match(rule)
            if rule.time_duration == "N/A":
                self._add_flow(datapath, priority, match, actions,
                               table_id=rule.dst_list)
                if(rule.dst_list==self.TABLE_ID_WHITELIST):
                    self._add_flow(datapath, priority,
                                   match=self._create_reversed_match(rule), actions = None,
                                   table_id=rule.dst_list),
            else:
                self._add_flow(datapath, priority, match, actions,
                                   time_limit=(int(rule.time_duration)),
                                   table_id=rule.dst_list)


    """
    Proactively distribute hardcoded firewall rules to the switch
    specified using the datapath. Distribute the rules associated
    with the policy provided.

    Called when a switch is assigned a policy.

    @param datapath - an OF enabled switch to communicate with
    @param policy - the policy of the switch
    """

    def _distribute_rules_policy_set(self, datapath, policy):
        for rule_id in self._policy_to_rules[policy]:
            rule = self._access_control_list[rule_id]
            if rule.time_start == "N/A":
                if(rule.dst_list==self.TABLE_ID_WHITELIST):
                    priority = self.OFP_MAX_PRIORITY
                    actions = None
                    match = self._create_match(rule)
                    reversedMatch = self._create_reversed_match(rule)
                    self._add_flow(datapath, priority, match, actions,
                                   table_id=rule.dst_list)
                    self._add_flow(datapath, priority, reversedMatch, actions,
                                   table_id=rule.dst_list)
                else:
                    priority = self.OFP_MAX_PRIORITY
                    actions = []
                    match = self._create_match(rule)
                    self._add_flow(datapath, priority, match, actions,
                                   table_id=rule.dst_list)

    """
    Distribute rules to switches when their time arises. An alarm must
    be scheduled to trigger this function to distrbute rules when
    needed.

    The next alarm is scheduled once all other necessary operations
    have been done.
    """

    def _distribute_rules_time(self):
        while True:
            # Check that the queue is not empty
            if len(self._rule_time_queue) < 1:
                break

            rule_id = self._rule_time_queue[0][0]
            rule = self._access_control_list[rule_id]
            time_start = rule.time_start
            # Normalise next_time
            next_scheduled = dt.datetime.strptime(time_start, "%H:%M")
            # The current time has to be normalised with the time in a
            # rule (i.e. the date of each datetime object is the same)
            # before a comparison can be made.
            current_time = dt.datetime.now().strftime("%H:%M:%S")
            normalised_current = dt.datetime.strptime(current_time,
                                                      "%H:%M:%S")
            # Compare the two times relative to the current time
            time_diff = (next_scheduled - normalised_current).seconds
            # Schedule the alarm to wait time_diff seconds
            print("[DEBUG] WAITING " + str(time_diff) + " seconds.")
            hub.sleep(time_diff)

            # Check that the queue is not empty again
            if len(self._rule_time_queue) < 1:
                break

            to_dist = self._rule_time_queue.pop(0)
            self._rule_time_queue.append(to_dist)

            rule = self._access_control_list[to_dist[0]]
            # Check that the current time matches the time of a rule at
            # the top of the queue, if not then reschedule the alarm.
            if rule.time_start != dt.datetime.now().strftime("%H:%M"):
                continue

            # Distribute the rules that need to be distributed now
            for rule_id in to_dist:
                self._distribute_single_rule(
                    self._access_control_list[rule_id])

            # Pause for moment to avoid flooding the switch with flow
            # mod messages. This happens because time_diff will be
            # evaluated again in the loop and it will be equal to 0
            # until a second passes.
            hub.sleep(self.TIME_PAUSE)

    # Methods handling OpenFlow flow table entries

    """
    Delete a flow table entry from a switch. OFPFC_DELETE_STRICT is used
    as you only want to remove exact matches of the rule.

    @param datapath - the switch to remove the flow table entry from.
    @param priority - priority of the rule to remove.
    @param match - the flow table entry to remove.
    """

    def _delete_flow(self, datapath, priority, match, dst_list):
        ofproto = datapath.ofproto
        parser = datapath.ofproto_parser
        command = ofproto.OFPFC_DELETE_STRICT
        mod = parser.OFPFlowMod(datapath=datapath, command=command,
                                priority=priority, match=match,
                                out_port=ofproto.OFPP_ANY,
                                out_group=ofproto.OFPG_ANY, table_id = dst_list)
        datapath.send_msg(mod)

    """
    Reactively add a flow table entry to a switch's flow table.

    @param datapath - the switch to add the flow table entry to.
    @param time_limit - when the rule should expire.
    @param priority - priority of the rule to add.
    @param match - the flow table entry to add.
    @param actions - action for a switch to perform.
    @param buffer_id - identifier of buffer queue if traffic is being
                       buffered.
    """

    def _add_flow(self, datapath, priority, match, actions, table_id=TABLE_ID_BLACKLIST,
                  buffer_id=None, time_limit=0):


        parser = datapath.ofproto_parser
        ofproto = datapath.ofproto

        if (table_id == self.TABLE_ID_WHITELIST):
            actions = None
            inst = [parser.OFPInstructionGotoTable(self.TABLE_ID_L2)]

        else:
            inst = [parser.OFPInstructionActions(ofproto.OFPIT_APPLY_ACTIONS,
                                             actions)]

        if buffer_id:
            mod = parser.OFPFlowMod(datapath=datapath,
                                    buffer_id=buffer_id,
                                    hard_timeout=time_limit,
                                    priority=priority, match=match,
                                    flags=ofproto.OFPFF_SEND_FLOW_REM,
                                    instructions=inst, table_id=table_id)
        else:
            mod = parser.OFPFlowMod(datapath=datapath,
                                    hard_timeout=time_limit,
                                    priority=priority, match=match,
                                    flags=ofproto.OFPFF_SEND_FLOW_REM,
                                    instructions=inst, table_id=table_id)

        datapath.send_msg(mod)

    # Methods handling OpenFlow events

    """
    Event handler used when a switch connects to the controller.
    """

    def _configure_initial_flow(self, datapath, ofproto, parser):
        print("Configuring initial flows")

         #flow rule to let through the ARP packets!
        inst = [parser.OFPInstructionGotoTable(self.TABLE_ID_L2)]
        match = parser.OFPMatch(arp_op=arp.ARP_REQUEST, eth_type=ethernet.ether.ETH_TYPE_ARP)
        mod = parser.OFPFlowMod(datapath=datapath,
                                    hard_timeout=0,
                                    priority=0, match=match,
                                    flags=ofproto.OFPFF_SEND_FLOW_REM,
                                    instructions=inst, table_id=self.TABLE_ID_WHITELIST)
        datapath.send_msg(mod)

        inst = [parser.OFPInstructionGotoTable(self.TABLE_ID_L2)]
        match = parser.OFPMatch(arp_op=arp.ARP_REPLY, eth_type=ethernet.ether.ETH_TYPE_ARP)
        mod = parser.OFPFlowMod(datapath=datapath,
                                    hard_timeout=0,
                                    priority=0, match=match,
                                    flags=ofproto.OFPFF_SEND_FLOW_REM,
                                    instructions=inst, table_id=self.TABLE_ID_WHITELIST)
        datapath.send_msg(mod)
        # Install table-miss flow entry for the blacklist flow table. No
        # buffer is used for this table-miss entry as matching flows
        # get passed onto the whitelist switching flow table.
        match = parser.OFPMatch()
<<<<<<< HEAD
        # No action required for forwarding to another table
        actions = None
        self._add_flow(datapath, 0, match, actions,
                       table_id=self.TABLE_ID_ACL)
=======
        actions = None  # no action required for forwarding to another table
        inst = [parser.OFPInstructionGotoTable(self.TABLE_ID_WHITELIST)]

        mod = parser.OFPFlowMod(datapath=datapath,
                                    hard_timeout=0,
                                    priority=0, match=match,
                                    flags=ofproto.OFPFF_SEND_FLOW_REM,
                                    instructions=inst, table_id=self.TABLE_ID_BLACKLIST)
        datapath.send_msg(mod)

        # Install table-miss flow entry for the whitelist flow table. No
        # buffer is used for this table-miss entry as matching flows
        # will be dropped.
        match = parser.OFPMatch()
        actions = []  # Empty actions required for the miss flow
        inst = [
                parser.OFPInstructionActions(ofproto.OFPIT_APPLY_ACTIONS,
                                             actions)]
        # actions = None
        # inst = [parser.OFPInstructionGotoTable(self.TABLE_ID_L2)]

        mod = parser.OFPFlowMod(datapath=datapath,
                                    hard_timeout=0,
                                    priority=0, match=match,
                                    flags=ofproto.OFPFF_SEND_FLOW_REM,
                                    instructions=inst, table_id=self.TABLE_ID_WHITELIST)
        datapath.send_msg(mod)
>>>>>>> e917269d

        # Install table-miss flow entry for the L2 switching flow table.
        #
        # We specify NO BUFFER to max_len of the output action due to
        # OVS bug. At this moment, if we specify a lesser number, e.g.,
        # 128, OVS will send Packet-In with invalid buffer_id and
        # truncated packet data. In that case, we cannot output packets
        # correctly.  The bug has been fixed in OVS v2.1.0.
        match = parser.OFPMatch()
        actions = [parser.OFPActionOutput(ofproto.OFPP_CONTROLLER,
                                          ofproto.OFPCML_NO_BUFFER)]
        inst = [parser.OFPInstructionActions(ofproto.OFPIT_APPLY_ACTIONS,
                                             actions)]
        mod = parser.OFPFlowMod(datapath=datapath,
                                    hard_timeout=0,
                                    priority=0, match=match,
                                    flags=ofproto.OFPFF_SEND_FLOW_REM,
                                    instructions=inst, table_id=self.TABLE_ID_L2)
        datapath.send_msg(mod)


    @set_ev_cls(ofp_event.EventOFPSwitchFeatures, CONFIG_DISPATCHER)
    def _switch_features_handler(self, ev):
        datapath = ev.msg.datapath
        ofproto = datapath.ofproto
        parser = datapath.ofproto_parser

        self._configure_initial_flow(datapath=datapath, ofproto=ofproto, parser=parser)

        # The code below has been added by Jarrod N. Bakker
        # Take note of switches (via their datapaths)
        dp_id = ev.msg.datapath_id
        self._connected_switches[dp_id] = [self.POLICY_DEFAULT]

        print("[?] Switch " + str(dp_id) + " connected.")

        # Distribute the list of rules to the switch
        self._distribute_rules_policy_set(datapath, self.POLICY_DEFAULT)

    """
    Event handler used when a flow table entry is deleted.
    """

    @set_ev_cls(ofp_event.EventOFPFlowRemoved)
    def _flow_removed_handler(self, ev):
        msg = ev.msg
        match = msg.match
        print("[?] Flow table entry removed.\n\t Flow match: "
              + str(match))

    """
    Event handler used when a switch receives a packet that it cannot
    match a flow table entry with.
    """

    @set_ev_cls(ofp_event.EventOFPPacketIn, MAIN_DISPATCHER)
    def _packet_in_handler(self, ev):

        # If you hit this you might want to increase
        # the "miss_send_length" of your switch
        if ev.msg.msg_len < ev.msg.total_len:
            self.logger.debug("packet truncated: only %s of %s bytes",
                              ev.msg.msg_len, ev.msg.total_len)
        msg = ev.msg
        datapath = msg.datapath
        ofproto = datapath.ofproto
        parser = datapath.ofproto_parser
        in_port = msg.match['in_port']

        pkt = packet.Packet(msg.data)
        eth_head = pkt.get_protocols(ethernet.ethernet)[0]

        eth_dst = eth_head.dst
        eth_src = eth_head.src

        dpid = datapath.id
        self.mac_to_port.setdefault(dpid, {})

        self.logger.info("packet in %s %s %s %s", dpid, eth_src, eth_dst,
                         in_port)

        # learn a mac address to avoid FLOOD next time.
        self.mac_to_port[dpid][eth_src] = in_port

        if eth_dst in self.mac_to_port[dpid]:
            out_port = self.mac_to_port[dpid][eth_dst]
        else:
            out_port = ofproto.OFPP_FLOOD

        actions = [parser.OFPActionOutput(out_port)]

        # install a flow to avoid packet_in next time
        if out_port != ofproto.OFPP_FLOOD:
            match = parser.OFPMatch(in_port=in_port, eth_dst=eth_dst)

            "[?] New flow: " + str(pkt)
            priority = ofproto_v1_3.OFP_DEFAULT_PRIORITY

            # verify if we have a valid buffer_id, if yes avoid to send
            # both flow_mod & packet_out
            if msg.buffer_id != ofproto.OFP_NO_BUFFER:
                self._add_flow(datapath, priority, match, actions, self.TABLE_ID_L2,
                               msg.buffer_id)
                return
            else:
                self._add_flow(datapath, priority, match, actions, self.TABLE_ID_L2)

        data = None
        if msg.buffer_id == ofproto.OFP_NO_BUFFER:
            data = msg.data

        out = parser.OFPPacketOut(datapath=datapath,
                                  buffer_id=msg.buffer_id,
                                  in_port=in_port, actions=actions,
                                  data=data)
        datapath.send_msg(out)<|MERGE_RESOLUTION|>--- conflicted
+++ resolved
@@ -75,16 +75,10 @@
 
 class ACLSwitch(app_manager.RyuApp):
     # Constants
-    ACL_ENTRY = namedtuple("ACL_ENTRY",
-                           "ip_src ip_dst tp_proto port_src "
-<<<<<<< HEAD
-                           "port_dst policy time_start time_duration")
-    CONFIG_FILENAME = "/home/ubuntu/ACLSwitch/Ryu_Application/config" \
-                      ".json"
-=======
-                           "port_dst policy dst_list time_start time_duration")
-    CONFIG_FILENAME = "/home/ubuntu/ACLSwitch/Ryu_Application/config.json"
->>>>>>> e917269d
+    ACL_ENTRY = namedtuple("ACL_ENTRY", "port_dst policy dst_list "
+                                        "time_start time_duration")
+    CONFIG_FILENAME = "/home/ubuntu/ACLSwitch/Ryu_Application/" \
+                      "config.json"
 
     OFP_VERSIONS = [ofproto_v1_3.OFP_VERSION]
     OFP_MAX_PRIORITY = ofproto_v1_3.OFP_DEFAULT_PRIORITY * 2 - 1
@@ -112,7 +106,7 @@
         self._rule_time_queue = []
         self._gthread_rule_dist = None
 
-        # Create the default polciy
+        # Create the default policy
         self.policy_create(self.POLICY_DEFAULT)
 
         # Import config from file
@@ -235,13 +229,9 @@
                                            "policy": rule.policy,
                                            "dst_list": rule.dst_list,
                                            "time_start": rule.time_start,
-<<<<<<< HEAD
                                            "time_duration":
                                                rule.time_duration}
-=======
-                                           "time_duration": rule.time_duration}
             print("returning formatted rule" + str(acl_formatted))
->>>>>>> e917269d
         return acl_formatted
 
     """
@@ -569,13 +559,8 @@
     @param policy - the policy the rule should be associated with.
     @param time_start - when the rule should start being enforced.
     @param time_duration - how long the rule should be enforced for.
-<<<<<<< HEAD
-    @return - a tuple indicating if the operation was a success,
-    a message.
-=======
     @param list - whether this rule is for the blacklist or whitelist
     @return - a tuple indicating if the operation was a success, a message
->>>>>>> e917269d
               to be returned to the client and the new created rule. This
               is useful in the case where a single rule has been created
               and needs to be distributed among switches.
@@ -957,7 +942,7 @@
     # Methods handling OpenFlow events
 
     """
-    Event handler used when a switch connects to the controller.
+    Populate a newly connected switch with flow table entries.
     """
 
     def _configure_initial_flow(self, datapath, ofproto, parser):
@@ -985,12 +970,6 @@
         # buffer is used for this table-miss entry as matching flows
         # get passed onto the whitelist switching flow table.
         match = parser.OFPMatch()
-<<<<<<< HEAD
-        # No action required for forwarding to another table
-        actions = None
-        self._add_flow(datapath, 0, match, actions,
-                       table_id=self.TABLE_ID_ACL)
-=======
         actions = None  # no action required for forwarding to another table
         inst = [parser.OFPInstructionGotoTable(self.TABLE_ID_WHITELIST)]
 
@@ -1001,44 +980,9 @@
                                     instructions=inst, table_id=self.TABLE_ID_BLACKLIST)
         datapath.send_msg(mod)
 
-        # Install table-miss flow entry for the whitelist flow table. No
-        # buffer is used for this table-miss entry as matching flows
-        # will be dropped.
-        match = parser.OFPMatch()
-        actions = []  # Empty actions required for the miss flow
-        inst = [
-                parser.OFPInstructionActions(ofproto.OFPIT_APPLY_ACTIONS,
-                                             actions)]
-        # actions = None
-        # inst = [parser.OFPInstructionGotoTable(self.TABLE_ID_L2)]
-
-        mod = parser.OFPFlowMod(datapath=datapath,
-                                    hard_timeout=0,
-                                    priority=0, match=match,
-                                    flags=ofproto.OFPFF_SEND_FLOW_REM,
-                                    instructions=inst, table_id=self.TABLE_ID_WHITELIST)
-        datapath.send_msg(mod)
->>>>>>> e917269d
-
-        # Install table-miss flow entry for the L2 switching flow table.
-        #
-        # We specify NO BUFFER to max_len of the output action due to
-        # OVS bug. At this moment, if we specify a lesser number, e.g.,
-        # 128, OVS will send Packet-In with invalid buffer_id and
-        # truncated packet data. In that case, we cannot output packets
-        # correctly.  The bug has been fixed in OVS v2.1.0.
-        match = parser.OFPMatch()
-        actions = [parser.OFPActionOutput(ofproto.OFPP_CONTROLLER,
-                                          ofproto.OFPCML_NO_BUFFER)]
-        inst = [parser.OFPInstructionActions(ofproto.OFPIT_APPLY_ACTIONS,
-                                             actions)]
-        mod = parser.OFPFlowMod(datapath=datapath,
-                                    hard_timeout=0,
-                                    priority=0, match=match,
-                                    flags=ofproto.OFPFF_SEND_FLOW_REM,
-                                    instructions=inst, table_id=self.TABLE_ID_L2)
-        datapath.send_msg(mod)
-
+    """
+    Event handler used when a switch connects to the controller.
+    """
 
     @set_ev_cls(ofp_event.EventOFPSwitchFeatures, CONFIG_DISPATCHER)
     def _switch_features_handler(self, ev):
